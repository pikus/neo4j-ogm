--- conflicted
+++ resolved
@@ -37,7 +37,7 @@
 	private static TestServer testServer;
 	private static GraphDatabaseService impermanentDb;
 	private static File graphStore;
-	private static Configuration.Builder baseConfiguration = new Configuration.Builder(new ClasspathConfigurationSource("ogm.properties"));
+	private static Configuration.Builder baseConfiguration = new Configuration.Builder(new ClasspathConfigurationSource(configFileName()));
 
 	static {
 		testServer = new TestServer.Builder()
@@ -61,41 +61,10 @@
 		}
 	}
 
-<<<<<<< HEAD
-
 	public static Configuration.Builder getBaseConfiguration() {
 		return Configuration.Builder.copy(baseConfiguration);
 	}
 
-	@AfterClass
-	public static void tearDownMultiDriverTestEnvironment() {
-		if (testServer != null) {
-			if (testServer.isRunning()) {
-				testServer.shutdown();
-			}
-			testServer = null;
-		}
-		if (impermanentDb != null) {
-			if (impermanentDb.isAvailable(1000)) {
-				impermanentDb.shutdown();
-			}
-			impermanentDb = null;
-			graphStore = null;
-			DriverManager.deregister(DriverManager.getDriver());
-		}
-	}
-
-
-	@After
-	public void tearDown() {
-		if (impermanentDb != null) {
-			DriverManager.deregister(DriverManager.getDriver());
-		}
-	}
-
-
-=======
->>>>>>> fa4251d5
 	public static GraphDatabaseService getGraphDatabaseService() {
 		// if using an embedded config, return the db from the driver
 		if (baseConfiguration.build().getURI().startsWith("file")) {
