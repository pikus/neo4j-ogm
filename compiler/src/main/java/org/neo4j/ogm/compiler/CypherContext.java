/*
 * Copyright (c) 2002-2016 "Neo Technology,"
 * Network Engine for Objects in Lund AB [http://neotechnology.com]
 *
 * This product is licensed to you under the Apache License, Version 2.0 (the "License").
 * You may not use this product except in compliance with the License.
 *
 * This product may include a number of subcomponents with
 * separate copyright notices and license terms. Your use of the source
 * code for these subcomponents is subject to the terms and
 *  conditions of the subcomponent's license, as noted in the LICENSE file.
 */

package org.neo4j.ogm.compiler;

import org.neo4j.ogm.context.Mappable;

import java.util.*;

/**
 * Maintains contextual information throughout the process of compiling Cypher statements to persist a graph of objects.
 *
 * @author Mark Angrish
 * @author Vince Bickers
 * @author Luanne Misquitta
 */
public class CypherContext implements CompileContext {

    private final Map<Long, NodeBuilder> visitedObjects = new HashMap<>();
    private final Set<Long> visitedRelationshipEntities = new HashSet<>();

    private final Map<Long, Object> createdObjectsWithId = new HashMap<>();
    private final Collection<Mappable> registeredRelationships = new HashSet<>();
    private final Collection<Mappable> deletedRelationships = new HashSet<>();
    private final Map<Long, Long> newNodeIds = new HashMap<>();

    private final Collection<Object> log = new HashSet<>();

    private final Compiler compiler;

    public CypherContext(Compiler compiler) {
        this.compiler = compiler;
    }

    public boolean visited(Long obj) {
        return this.visitedObjects.containsKey(obj);
    }

    @Override
    public void visit(Long identity, NodeBuilder nodeBuilder) {
        this.visitedObjects.put(identity, nodeBuilder);
    }

    public void registerRelationship(Mappable mappedRelationship) {
        this.registeredRelationships.add(mappedRelationship);
    }

    public boolean removeRegisteredRelationship(Mappable mappedRelationship) {
        return this.registeredRelationships.remove(mappedRelationship);
    }

    @Override
    public NodeBuilder visitedNode(Long identity) {
        return this.visitedObjects.get(identity);
    }

    @Override
    public void registerNewObject(Long reference, Object entity) {
        createdObjectsWithId.put(reference, entity);
        register(entity);
    }

    @Override
    public Object getNewObject(Long id) {
        return createdObjectsWithId.get(id);
    }

    public void register(Object object) {
        if (!log.contains(object)) {
            log.add(object);
        }
    }

    public Collection<Object> registry() {
        return log;
    }

    /**
     * Invoked when the mapper wishes to mark a set of outgoing relationships to a specific type like (a)-[:T]-&gt;(*) as deleted, prior
     * to possibly re-establishing them individually as it traverses the entity graph.
     *
     * There are two reasons why a set of relationships might not be be able to be marked deleted:
     *
     * 1) the request to mark them as deleted has already been made
     * 2) the relationship is not persisted in the graph (i.e. its a new relationship)
     *
     * Only case 1) is considered to be a failed request, because this context is only concerned about
     * pre-existing relationships in the graph. In order to distinguish between the two cases, we
     * also maintain a list of successfully deleted relationships, so that if we try to delete an already-deleted
     * set of relationships we can signal the error and undelete it.
     *
     * @param src the identity of the node at the start of the relationship
     * @param relationshipType the type of the relationship
     * @param endNodeType the class type of the entity at the end of the relationship
     * @return true if the relationship was deleted or doesn't exist in the graph, false otherwise
     */
    public boolean deregisterOutgoingRelationships(Long src, String relationshipType, Class endNodeType) {
        Iterator<Mappable> iterator = registeredRelationships.iterator();
        boolean nothingToDelete = true;
        List<Mappable> cleared = new ArrayList<>();
        while (iterator.hasNext()) {
           Mappable mappedRelationship = iterator.next();
           if (mappedRelationship.getStartNodeId() == src && mappedRelationship.getRelationshipType().equals(relationshipType) && endNodeType.equals(mappedRelationship.getEndNodeType())) {
               cleared.add(mappedRelationship);
               iterator.remove();
               nothingToDelete = false;
           }
        }
        if (nothingToDelete) {
            return true; //relationships not in the graph, okay, we can return
        }

        //Check to see if the relationships were previously deleted, if so, restore them
        iterator = cleared.iterator();
        while(iterator.hasNext()) {
            Mappable mappedRelationship = iterator.next();
            if(isMappableAlreadyDeleted(mappedRelationship)) {
                registerRelationship(mappedRelationship);
                iterator.remove();
            }
            else {
                deletedRelationships.add(mappedRelationship);
            }
        }
        return cleared.size()>0;
    }

    /**
     * Invoked when the mapper wishes to mark a set of incoming relationships to a specific type like (a)&lt;-[:T]-(*) as deleted, prior
     * to possibly re-establishing them individually as it traverses the entity graph.
     *
     * There are two reasons why a set of relationships might not be be able to be marked deleted:
     *
     * 1) the request to mark them as deleted has already been made
     * 2) the relationship is not persisted in the graph (i.e. its a new relationship)
     *
     * Only case 1) is considered to be a failed request, because this context is only concerned about
     * pre-existing relationships in the graph. In order to distinguish between the two cases, we
     * also maintain a list of successfully deleted relationships, so that ff we try to delete an already-deleted
     * set of relationships we can signal the error and undelete it.
     *
     * @param tgt the identity of the node at the pointy end of the relationship
     * @param relationshipType the type of the relationship
     * @param endNodeType the class type of the entity at the other end of the relationship
     * @return true if the relationship was deleted or doesn't exist in the graph, false otherwise
     */
    public boolean deregisterIncomingRelationships(Long tgt, String relationshipType, Class endNodeType, boolean relationshipEntity) {
        Iterator<Mappable> iterator = registeredRelationships.iterator();
        List<Mappable> cleared = new ArrayList<>();
        boolean nothingToDelete = true;
        while (iterator.hasNext()) {
            Mappable mappedRelationship = iterator.next();
            if (mappedRelationship.getEndNodeId() == tgt && mappedRelationship.getRelationshipType().equals(relationshipType) && endNodeType.equals(relationshipEntity?mappedRelationship.getEndNodeType():mappedRelationship.getStartNodeType())) {
                cleared.add(mappedRelationship);
                iterator.remove();
                nothingToDelete=false;
            }
        }

        if (nothingToDelete) {
            return true; //relationships not in the graph, okay, we can return
        }

        //Check to see if the relationships were previously deleted, if so, restore them
        iterator = cleared.iterator();
        while(iterator.hasNext()) {
            Mappable mappedRelationship = iterator.next();
            if(isMappableAlreadyDeleted(mappedRelationship)) {
                registerRelationship(mappedRelationship);
                iterator.remove();
            }
            else {
                deletedRelationships.add(mappedRelationship);
            }
        }
        return cleared.size()>0;
    }


    public void visitRelationshipEntity(Long relationshipEntity) {
        visitedRelationshipEntities.add(relationshipEntity);

    }

    public boolean visitedRelationshipEntity(Long relationshipEntity) {
        return visitedRelationshipEntities.contains(relationshipEntity);
    }

    public Compiler getCompiler() {
        return compiler;
    }

    public Long getId(Long reference) {
        if (newNodeIds.containsKey(reference)) {
            return newNodeIds.get(reference);
        }
        return reference;
    }

    @Override
    public void registerNewId(Long reference, Long id) {
        newNodeIds.put(reference, id);
    }

    @Override
    public void deregister(NodeBuilder nodeBuilder) {
        compiler.unmap(nodeBuilder);
    }

    @Override
<<<<<<< HEAD
    public Collection<Mappable> getDeletedRelationships() {
        return deletedRelationships;
=======
    public Object getVisitedObject(Long reference) {
        return visitedObjects.get(reference);
>>>>>>> e770335e
    }

    private boolean isMappableAlreadyDeleted(Mappable mappedRelationship) {
        for (Mappable deletedRelationship : deletedRelationships) {
            if (deletedRelationship.getEndNodeId() == mappedRelationship.getEndNodeId() && deletedRelationship.getStartNodeId() == mappedRelationship.getStartNodeId() && deletedRelationship.getRelationshipType().equals(mappedRelationship.getRelationshipType())) {
                return true;
            }
        }
        return false;
    }
}<|MERGE_RESOLUTION|>--- conflicted
+++ resolved
@@ -218,13 +218,13 @@
     }
 
     @Override
-<<<<<<< HEAD
     public Collection<Mappable> getDeletedRelationships() {
         return deletedRelationships;
-=======
+    }
+
+    @Override
     public Object getVisitedObject(Long reference) {
         return visitedObjects.get(reference);
->>>>>>> e770335e
     }
 
     private boolean isMappableAlreadyDeleted(Mappable mappedRelationship) {
